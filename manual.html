<!DOCTYPE html>
<html lang=en-us>
  <meta charset=utf-8>
  <meta name="viewport" content="width=device-width">
  <title>Ghurlbot manual</title>
  <link rel=stylesheet type="text/css"
	href="https://www.w3.org/Guide/guide2006.css">
  <link rel="shortcut icon"
	href="https://www.w3.org/Icons/WWW/Literature.gif">
  <style>
    table {width: 80%; table-layout: fixed; border-collapse: collapse;
	   margin-left: auto; margin-right: auto; background: #eee}
    th, td {border-bottom: 1px solid #999; padding: 0.5em}
    td code {color: black; background: none}
  </style>

  <h1>Ghurlbot manual</h1>

  <p>Ghurlbot is an IRC bot that looks up GitHub issues, creates new
    issues and action items, or closes them. It typically has the
    nickname ‘ghurlbot’ on IRC.</p>

  <p>This manual describes how to interact with a running ghurlbot on
    IRC. A separate manual is included in
    the <a href="https://github.com/w3c/GHURLBot" >program source</a>
    and describes how to run ghurlbot.</p>

  <h2>Command quick reference</h2>

  <table>
    <thead>
      <tr><th>Command</th> <th>Effect</th></tr>
    </thead>
    <tbody>
      <tr>
	<td class=command><code>w3c/aria#15<br>
	    aria#15<br>
	    #15</code></td>
	<td><a href="#info">Look up an issue (which may also be a pull
	    request or an action)</a></td>
      </tr>
      <tr>
	<td class=command><code>@joe</code></td>
	<td><a href="#name">Link to a user profile</a></td>
      </tr>
      <tr>
	<td class=command><code>ghurlbot, use w3c/scribe2</code></td>
	<td><a href="#repo">Specify a repository to use</a></td>
      </tr>
      <tr>
	<td class=command><code>ghurlbot, drop w3c/scribe2</code></td>
	<td><a href="#remove">Remove a repository from ghurlbot's list</a></td>
      </tr>
      <tr>
	<td class=command><code>Issue: Foo is undefined</code></td>
	<td><a href="#create-issue">Create a new issue</a></td>
      </tr>
      <tr>
	<td class=command><code>action Eve: send mail<br>
	action: Eve to send mail</code></td>
	<td><a href="#create-action">Create a new action</a></td>
      </tr>
      <tr>
	<td class=command><code>action Eve: send mail - due in 2 weeks<br>
	action Eve: send mail due 3 June</code></td>
	<td><a href="#create-action">Create a new action with a due
	date</a></td>
      </tr>
      <tr>
	<td class=command><code>close #15</code></td>
	<td><a href="#close">Close an issue or action</a></td>
      </tr>
      <tr>
	<td class=command><code>reopen aria/#15</code></td>
	<td><a href="#reopen">Reopen an issue or action</a></td>
      </tr>
      <tr>
	<td class=command><code>/invite ghurlbot</code></td>
	<td><a href="#invite">Invite ghurlbot to the current
	channel</a></td>
      </tr>
      <tr>
	<td class=command><code>ghurlbot, bye</code></td>
	<td><a href="#invite">Dismiss ghurlbot from the current
	channel</a></td>
      </tr>
      <tr>
	<td class=command><code>ghurlbot, off<br>
	ghurlbot, on</code></td>
	<td><a href="#suspend">Stop ghurlbot from processing issues,
	actions and names; or turn it back on</a></td>
      </tr>
      <tr>
	<td class=command><code>ghurlbot, names off<br>
	ghurlbot, names on</code></td>
	<td><a href="#suspend">Stop ghurlbot from processing names; or
	turn it back on</a></td>
      </tr>
      <tr>
	<td class=command><code>ghurlbot, issues off<br>
	ghurlbot, issues on</code></td>
	<td><a href="#suspend">Stop ghurlbot from processing issues
	and actions; or turn it back on</a></td>
      </tr>
      <tr>
	<td class=command><code>ghurlbot, delay 20</code></td>
	<td><a href="#delay">Set the number of lines before ghurlbot
	looks up the same issue or name again</a></td>
      </tr>
      <tr>
	<td class=command><code>ghurlbot, status</code></td>
	<td><a href="#status">Get information about the current delay
	and repositories, and whether ghurlbot is turned off</a></td>
      </tr>
      <tr>
	<td class=command><code>ghurlbot, account</code></td>
	<td><a href="#account">Get the name of the GitHub account that
	ghurlbot uses</a></td>
      </tr>
      <tr>
	<td class=command><code>ghurlbot, help</code></td>
	<td><a href="#help">Provides a link to the manual</a></td>
      </tr>
  </table>

  <h2 id=info>IRC command to link to an issue</h2>

  <p>When somebody types something that looks like a repository name
    followed by <code>#</code> and an issue number, ghurlbot responds
    with the full URL of that issue or pull request:</p>

  <pre class=command>&lt;joe&gt; Let's talk about foo/bar#13.
&lt;ghurlbot&gt; https://github.com/foo/bar/issues/13 -&gt; #13</pre>

  <p>(The <code>-&gt;</code> is understood
    by <a href="https://w3c.github.io/scribe2/scribedoc.html"
    >scribe.perl</a> and causes the URL to be formatted as a link when
    scribe.perl generates HTML from the IRC log.)</p>

  <p>Ghurlbot also tries to look up the issue on GitHub. If it
    succeeds, it not only shows a URL, but also a summary, e.g.:</p>

  <pre class=command>&lt;joe&gt; Next topic: w3c/scribe2#15
&lt;ghurlbot&gt; https://github.com/w3c/scribe2/issues/15 -&gt; Issue 15 [closed] Feature request: syntax for verbatim lines of code (dbooth-boston)</pre>

  <p>Ghurlbot fails to look up an issue if it does not have access to
    a GitHub account or if the issue is in a private repository,
    see <a href="#account" >‘GitHub account’</a>. (Ghurlbot may also
    fail due to network problems.)</p>

  <p>If you have told ghurlbot what repositories you are discussing
    (see <a href="#repo">below</a>), you can abbreviate the repository
    name, or even omit it:</p>

  <pre class=command>&lt;joe&gt; Next topic: #15
&lt;ghurlbot&gt; https://github.com/w3c/scribe2/issues/15 -&gt; Issue 15 [closed] Feature request: syntax for verbatim lines of code (dbooth-boston)</pre>

  <p>If you have told ghurlbot to look at more than one repository,
    the above will only look in the repository that was added last. To
    look up an issue in one of the other repositories, prefix the
    number with the name of the repository:</p>

  <pre class=command>&lt;joe&lgt; Let's talk about aria#13.</pre>

  <p>The prefix only needs to be long enough to be unambiguous. So if
    there are no other repositories known to ghurlbot that start with
    an ‘a’, it is enough to say</p>

  <pre class=command>&lt;joe&gt; a#13</pre>

  <p>You can optionally include the repository owner in the prefix:</p>

  <pre class=command>&lt;joe&gt; w3c/a#13</pre>

  <p>Only if none of the repositories that ghurlbot knows start with
    those letters, ghurlbot assumes that the given name represents the
    full name of a repository.</p>

  <p>In that case you can omit the owner if it is the same as the
    repository at the top of ghurlbot's list:</p>

  <pre class=command>&lt;joe&gt; Is scribe2#3 the same issue?
&lt;ghurlbot&gt; https://github.com/w3c/scribe2/issues/3 -> Issue 3 [closed] Errors replacing URLs (nigelmegitt)</pre>

  <h2 id=name>IRC command to link to a user name</h2>

  <p>When somebody types <code>@</code> plus a name, it responds with
    the full URL to that person or team. E.g.:</p>

  <pre class=command>&lt;joe&gt; That comment came from @aliciag
&lt;ghurlbot&gt; https://github.com/aliciag -&gt; @aliciag</pre>

  <p>ghurlbot only expands a reference that is on in its own, not one
    that seems to be attached to something else, such as an email
    address (e.g., ‘contact@aliciag.com’). If ghurlbot does not seem
    to recognize a reference, try to put spaces around it.</p>

  <h2 id=repo>Specifying the GitHub repository</h2>

  <p>To be able to refer to issues and pull requests with the
    abbreviated syntax, you need to say what repository is being
    discussed on this channel:</p>

  <pre class=command>&lt;joe&gt; ghurlbot, discussing https://github.com/xxx/yyy</pre>

  <p>Instead of <code>discussing</code>, you can also
    use <code>discuss</code>, <code>use</code>, <code>using</code>, <code>take
    up</code>, <code>taking up</code>, <code>this will be</code>
    or <code>this is</code>.</p>

  <p>The prefix ‘https://github.com/’ is assumed, so you can also say:</p>

  <pre class=command>&lt;joe&gt; ghurlbot, discussing xxx/yyy</pre>

  <p>And if you previously specified a repository with the same owner,
    you can also omit the owner:</p>

  <pre class=command>&lt;joe&gt; ghurlbot, discussing yyy</pre>

  <p>Every time you use the command, ghurlbot will add the given
    repository to its list. (Or move it to the top of the list, if it
    was already in the list.)

  <p>Ghurlbot remembers the repositories even when it is
    dismissed from a channel. When it is later asked to rejoin, it
    continues using the same repositories.</p>

  <h2 id=remove>Stop using a repository</h2>

  <p>To remove a repository from the list that ghurlbot knows:</p>

  <pre class=command>&lt;joe&gt; ghurlbot, drop xxx/yyy</pre>

  <p>Instead of <code>drop</code>, you can also
    say <code>forget</code>, <code>remove</code>, <code>don't
    use</code> or <code>do not use</code>.</p>

  <h2 id=create-issue>Creating an issue</h2>

  <p>You can create new issues by starting a line
    with <code>issue:</code>:</p>

  <pre class=command>&lt;joe&gt; Issue: is the default 1 or 0?</pre>

  <p>Case does not matter, ‘ISSUE’, ‘issue’ or ‘iSSue’ works also. The
    issue will be created in the repository that is at the top of
    ghurlbot's list. To create an issue in another repository, you
    need to move it to the top first.</p>

  <h2 id=create-action>Creating an action</h2>

  <p>You can create an action item for somebody with either of the
    following two syntaxes:</p>

  <pre class=command>&lt;joe&gt; action alex: review chapter 1
&lt;joe&gt; action: alex to review chapter 1</pre>

  <p>The action will be created in the repository that is at the top of
    ghurlbot's list.</p>

  <p>You can only assign an action to somebody who is associated with
    that repository (an owner or a collaborator).</p>

  <p>An action is in fact a special kind of issue: in addition to a
    title, it also has a label (‘action’), a due date and a person
    assigned to it.</p>

  <p>By default, an action gets a due date in one week, but you can
    explicitly set a date:</p>

  <pre class=command>&lt;joe&gt; action alex: review chapter 1 - due 1 June</pre>

  <p>Many different ways of describing a date are supported, including
    things like ‘in 2 weeks’, ‘tomorrow’ and ‘next Tuesday’.</p>

  <p>[To do: the action is assigned to the person with the given login
    on GitHub. A way to register aliases for people has not yet been
    added.]</p>

  <h2 id=close>Closing an issue or action</h2>

  <p>You can close an issue or action by starting a line
    with <code>close</code>, followed by an issue number, e.g.:</p>

  <pre class=command>&lt;joe&gt; close aria#15
&lt;joe&gt; close #13
&lt;joe&gt; close w3c/aria#17</pre>

  <p>Case does not matter, ‘CLOSE’, ‘Close’ or ‘ClosE’ works also. The
    issue number can include the full name of the repository or an
    abbreviation, see <a href="#info" >‘IRC command to link to an
    issue: #’</a>.

  <h2 id=reopen>Reopening an issue or action</h2>

  <p>You can reopen an issue or action by starting a line
    with <code>reopen</code>, followed by an issue number, e.g.:</p>

  <pre class=command>&lt;joe&gt; reopen #15</pre>

  <h2 id=invite>Inviting and dismissing the bot</h2>

  <p>You can invite the bot to a channel and dismiss it:</p>

  <pre class=command>&lt;joe&gt; /invite ghurlbot
&lt;joe&gt; ghurlbot, bye</pre>

  <h2 id=suspend>Suspending the bot</h2>

  <p>You can tell the bot to stop processing issues, actions and names
    without dismissing it from the channel; and turn it back on
    again:</p>

  <pre class=command>&lt;joe&gt; ghurlbot, off
&lt;joe&gt; ghurlbot, on</pre>

  <p>You can ask the bot to stop expanding just persons and teams:</p>

  <pre class=command>&lt;joe&gt; ghurlbot, set names to off
&lt;joe&gt; ghurlbot, names off
&lt;joe&gt; ghurlbot, names = off</pre>

  <p>Instead of <code>off</code>, you can also use <code>no</code>
    or <code>false</code>. And instead of <code>names</code> you can
    also use <code>persons</code> or <code>teams</code>.</p>

  <p>To ask it to stop processing just issues, pull requests and
    actions, the command is:</p>

  <pre class=command>&lt;joe&gt; ghurlbot, set issues to off
&lt;joe&gt; ghurlbot, issues off
&lt;joe&gt; ghurlbot, issues = off</pre>

  <p>To turn processing back on, replace <code>off</code>
    by <code>on</code>, <code>yes</code> or <code>true</code>.</p>

  <p>When you address GHURLBot directly, it will always respond even if
    it is turned off otherwise:</p>

  <pre class=command>&lt;joe&gt; ghurlbot, #13 and #14?
&lt;ghurlbot&gt; https://github.com/xxx/yyy/issues/13 -&gt; #13
&lt;ghurlbot&gt; https://github.com/xxx/yyy/issues/14 -&gt; #14</pre>

  <h2 id=delay>Reducing the number of responses from the bot</h2>

  <p>To avoid flooding the IRC conversation, the bot will not react to
    an issue number or name if it has already looked up the same
    reference recently. By default, it waits until 15 lines have been
    typed into the IRC channel before expanding the same reference
    again, but that can be configured. All of the following set the
    delay to 20 lines:</p>

  <pre class=command>&lt;joe&gt; ghurlbot, set delay to 20
&lt;joe&gt; ghurlbot, delay 20
&lt;joe&gt; ghurlbot, delay = 20</pre>

  <p>The delay only stops the bot from reacting to normal messages in
    the channel. When you address GHURLBot directly, it will
    respond even if it gave the same URL recently.</p>

  <h2 id=status>Inquiring about the current status</h2>

  <p>You can ask what repository ghurlbot is currently using:</p>

  <pre class=command>&lt;joe&gt; ghurlbot, status?
&lt;ghurlbot&gt; Delay is 15 lines, issues are on, names are on and I'm using https://github.com/xxx/yyy</pre>

  <h2 id=account>GitHub account</h2>

  <p>Ghurlbot can be started with or without (the access codes for) a
    GitHub account. Without an account, it will expand issue numbers
    to URLs, but it cannot look up issue summaries and cannot create
    any new issues or actions.</p>

  <p>To find out what account ghurlbot was started with, use this
    command:</p>

  <pre class=command>&lt;joe&gt; ghurlbot, who are you?
&lt;ghurlbot&gt; I am using GitHub account joe-bot</pre>

  <p>Instead of <code>who are you</code>, you can also
    say <code>account</code>, <code>user</code> or <code>login</code>.

  <p>If ghurlbot, despite having access to a GitHub account, still
    fails to look up issues or create new ones, it may be that the
<<<<<<< HEAD
    repository is private. In that case the owners of the repository
    will have to add ghurlbot's account to the list of accepted
=======
    repository is private. In that case the owners of the repository will
    have to add ghurlbot's account to the list of accepted
>>>>>>> 8cde50f9
    collaborators.</p>

  <h2 id=help>Getting help</h2>

  <p>The bot also reacts to <code>help</code> with some information
    about itself and a link to this manual.</p>

  <h2 id=source>Source</h2>

  <p>GHURLBot is written in Perl.
    The <a href="https://github.com/w3c/GHURLBot" >source</a> is on
    GitHub.

  <hr>

  <address>Created by Bert Bos <a href="mailto:bert@w3.org"
    >&lt;bert@w3.org&gt;</a> on 12&nbsp;January 2022. Last updated
    $Date: Sun May 15 11:52:50 2022 UTC $ by $Author: Bert Bos $</address><|MERGE_RESOLUTION|>--- conflicted
+++ resolved
@@ -383,13 +383,8 @@
 
   <p>If ghurlbot, despite having access to a GitHub account, still
     fails to look up issues or create new ones, it may be that the
-<<<<<<< HEAD
     repository is private. In that case the owners of the repository
     will have to add ghurlbot's account to the list of accepted
-=======
-    repository is private. In that case the owners of the repository will
-    have to add ghurlbot's account to the list of accepted
->>>>>>> 8cde50f9
     collaborators.</p>
 
   <h2 id=help>Getting help</h2>
